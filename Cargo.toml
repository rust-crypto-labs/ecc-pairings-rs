[package]
authors = ["r.g.s. <anx99@rgs.com>"]
edition = "2021"
name = "pairings"
version = "0.1.0"
<<<<<<< HEAD
authors = ["r.g.s. <anx99@rgs.com>", "Romain Ninot <romain.ninot@outlook.fr>"]
edition = "2018"

# See more keys and their definitions at https://doc.rust-lang.org/cargo/reference/manifest.html

[dependencies]
=======
[dependencies]
rug = "1.13.0"
>>>>>>> 3d70c8d0
<|MERGE_RESOLUTION|>--- conflicted
+++ resolved
@@ -1,16 +1,7 @@
 [package]
-authors = ["r.g.s. <anx99@rgs.com>"]
+authors = ["r.g.s. <anx99@rgs.com>", "Romain Ninot <romain.ninot@outlook.fr>"]
 edition = "2021"
 name = "pairings"
 version = "0.1.0"
-<<<<<<< HEAD
-authors = ["r.g.s. <anx99@rgs.com>", "Romain Ninot <romain.ninot@outlook.fr>"]
-edition = "2018"
-
-# See more keys and their definitions at https://doc.rust-lang.org/cargo/reference/manifest.html
-
 [dependencies]
-=======
-[dependencies]
-rug = "1.13.0"
->>>>>>> 3d70c8d0
+rug = "1.13.0"