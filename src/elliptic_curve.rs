use crate::{errors::ErrorKind, field::Field};

// Generic elliptic curve
#[derive(Clone, Debug, PartialEq)]
pub struct EllipticCurve<F: Field> {
    weierstrass_coefficients: [F; 6],
}

// Rational point on an elliptic curve (affine coords)
#[derive(Clone, Debug, PartialEq)]
pub enum ECPoint<F: Field + Clone> {
    AffinePoint(F, F),
    PointAtInfinity,
}

// Elliptic curve data structure
impl<F: Field + Clone + PartialEq> EllipticCurve<F> {
    // New curve, long Weierstrass form
    // y² + a1 xy + a3 y = x³ + a2 x² + a4 x + a6
    pub fn new_long_weierstrass(coeffs: [F; 6]) -> Self {
        EllipticCurve {
            weierstrass_coefficients: coeffs,
        }
    }

    // Random point
    pub fn random_point(self) -> ECPoint<F> {
        let a = self.get_a_invariants();
        let (a1, a2, a3, a4, a6) = (&a[0], &a[1], &a[2], &a[3], &a[5]);
        // Get a random x
        let rand_x = F::random_element();

        // y² + ( a1 x + a3 ) * y = x³ + a2 x² + a4 x + a6
        // b = a1 x + a3
        let b = &rand_x.clone().mul(&a1.clone()).add(&a3.clone());

        // c = - ( x³ + a2 x² + a4 x + a6 )
        let c = &rand_x
            .clone()
            .zpow(3)
            .add(&rand_x.clone().square().mul(&a2.clone()))
            .add(&rand_x.clone().mul(&a4.clone()))
            .add(&a6.clone())
            .neg();
        let half = c.one().zmul(&2).invert();
        let delta = &b.clone().square().add(&c.clone().zmul(&4).neg());

        // y = ( - b + sqrt( delta ) ) / 2
        let sq = match &delta.sqrt() {
            Ok(x) => x,
            Err(_) => todo!(),
        };
        let rand_y = half.mul(&b.clone().neg().add(sq));

        ECPoint::AffinePoint(rand_x, rand_y)
    }

    pub fn infinity_point() -> ECPoint<F> {
        ECPoint::PointAtInfinity
    }

    // Get long Weierstrass coeffs
    pub fn get_a_invariants(&self) -> [F; 6] {
        self.weierstrass_coefficients.clone()
    }

    // Returns the evaluation of the line PQ at R, where P is self
    // /!\ R cannot be the zero point
    pub fn line(
        &self,
        pt_p: &ECPoint<F>,
        pt_q: &ECPoint<F>,
        pt_r: &ECPoint<F>,
    ) -> Result<F, ErrorKind> {
        let (x_r, y_r) = match pt_r {
            // Case P = Q = 0
            ECPoint::PointAtInfinity => {
                return Err(ErrorKind::InvalidInput("R cannot be the point at infinity"))
            }
            ECPoint::AffinePoint(x, y) => (x, y),
        };

        match (pt_p, pt_q) {
            // Case P = Q = 0
<<<<<<< HEAD
            (ECPoint::INFPOINT(_c1), ECPoint::INFPOINT(_c2)) => Ok(x_r.one()),
            (ECPoint::INFPOINT(_c), ECPoint::RATIONALPOINT(pt_q)) => {
=======
            (ECPoint::PointAtInfinity, ECPoint::PointAtInfinity) => Ok(F::one()),
            (ECPoint::PointAtInfinity, ECPoint::AffinePoint(x_q, _)) => {
>>>>>>> 3d70c8d0
                // Case P = 0
                // xR - xQ
                let x_q_neg = x_q.clone().neg();
                Ok(x_r.clone().add(&x_q_neg))
            }
            (ECPoint::AffinePoint(x_p, _), ECPoint::PointAtInfinity) => {
                // Case Q = 0
                // xR - xP
                let x_p_neg = x_p.clone().neg();
                Ok(x_r.clone().add(&x_p_neg))
            }
            (ECPoint::AffinePoint(x_p, y_p), ECPoint::AffinePoint(x_q, y_q)) => {
                let x_p_neg = x_p.clone().neg();
                let y_p_neg = y_p.clone().neg();

                if (x_p != x_q) || (y_p != y_q) {
                    // Case P != Q
                    if x_p == x_q {
                        // Case xP = xQ
                        // xR - xP
                        Ok(x_r.clone().add(&x_p_neg))
                    } else {
                        // Case xP != xQ
                        let num = x_p_neg.clone().add(y_q);
                        let denom = x_p_neg.clone().add(x_q);
                        let slope = num.div(&denom);

                        let xdiff = (x_r.clone().add(&x_p_neg)).mul(&slope).neg();
                        let ydiff = y_r.clone().add(&y_p_neg);
                        Ok(xdiff.add(&ydiff))
                    }
                } else {
                    // Case P = Q
                    let a = self.get_a_invariants();
                    let (a1, a2, a3, a4) = (&a[0], &a[1], &a[2], &a[3]);

                    // 3x² + 2x a2 - y a1 + a4
                    let num = x_p
                        .clone()
                        .square()
                        .zmul(&3)
                        .add(&y_p.clone().mul(a1).neg())
                        .add(a4)
                        .add(&x_p.clone().mul(a2).zmul(&2));

                    // 2y + x a1 + a3
                    let denom = y_p.clone().zmul(&2).add(a3).add(&x_p.clone().mul(a1));

                    if denom == denom.zero() {
                        // xR - xP
                        Ok(x_r.clone().add(&x_p_neg))
                    } else {
                        let slope = num.div(&denom);

                        let xdiff = (x_r.clone().add(&x_p_neg)).mul(&slope).neg();
                        let ydiff = y_r.clone().add(&y_p_neg);

                        Ok(ydiff.add(&xdiff))
                    }
                }
            }
        }
    }

    // Returns the addition of P with Q
    pub fn add(&self, pt_p: &ECPoint<F>, pt_q: &ECPoint<F>) -> ECPoint<F> {
        let (x_p, y_p) = match pt_p {
            ECPoint::PointAtInfinity => return pt_q.clone(),
            ECPoint::AffinePoint(x, y) => (x, y),
        };
        let (x_q, y_q) = match pt_q {
            ECPoint::PointAtInfinity => return pt_p.clone(),
            ECPoint::AffinePoint(x, y) => (x, y),
        };

        let a = self.get_a_invariants();
        let (a1, a2, a3, a4, a6) = (&a[0], &a[1], &a[2], &a[3], &a[5]);

<<<<<<< HEAD
        if x_p == x_q && y_p.clone().add(y_q).add(&a1.clone().mul(x_q)).add(a3) == x_p.zero() {
            c.clone().infinity_point()
=======
        if x_p == x_q && y_p.clone().add(y_q).add(&a1.clone().mul(x_q)).add(a3) == F::zero() {
            EllipticCurve::infinity_point()
>>>>>>> 3d70c8d0
        } else {
            let lambda;
            let nu;
            if x_p == x_q {
                lambda = (a4
                    .clone()
                    .add(&x_p.clone().square().zmul(&3))
                    .add(&a2.clone().mul(x_p).zmul(&2))
                    .add(&a1.clone().mul(y_p).neg()))
                .div(
                    &a3.clone()
                        .add(&y_p.clone().zmul(&2))
                        .add(&a1.clone().mul(x_p)),
                );
                nu = (x_p.clone().square().mul(x_p).neg())
                    .add(&a4.clone().mul(x_p))
                    .add(&a6.clone().zmul(&2))
                    .add(&a3.clone().mul(y_p).neg())
                    .div(
                        &a3.clone()
                            .add(&y_p.clone().zmul(&2))
                            .add(&a1.clone().mul(x_p)),
                    );
            } else {
                lambda = y_q
                    .clone()
                    .add(&y_p.clone().neg())
                    .div(&x_q.clone().add(&x_p.clone().neg()));
                nu = y_p
                    .clone()
                    .mul(x_q)
                    .add(&y_q.clone().mul(x_p).neg())
                    .div(&x_q.clone().add(&x_p.clone().neg()));
            }
            let x = a2
                .clone()
                .neg()
                .add(&x_p.clone().add(x_q).neg())
                .add(&lambda.clone().square())
                .add(&a1.clone().mul(&lambda));
            let y = a3
                .clone()
                .add(&nu)
                .add(&x.clone().mul(&lambda.add(a1)))
                .neg();

            ECPoint::AffinePoint(x, y)
        }
    }

    // Doubles P
    pub fn double(&self, pt_p: &ECPoint<F>) -> ECPoint<F> {
        let (x_p, y_p) = match pt_p {
            ECPoint::PointAtInfinity => return pt_p.clone(),
            ECPoint::AffinePoint(x, y) => (x, y),
        };

        let a = self.get_a_invariants();
        let (a1, a2, a3, a4) = (&a[0], &a[1], &a[2], &a[3]);

        let lambda = &a1
            .clone()
            .zmul(&3)
            .add(&x_p.clone().mul(&a2.clone()).zmul(&2))
            .add(&y_p.clone().mul(&a1.clone()).neg())
            .add(&a4.clone())
            .mul(
                &y_p.clone()
                    .zmul(&2)
                    .add(&x_p.clone().mul(&a1.clone()))
                    .add(&a3.clone())
                    .invert(),
            );
        let res_x = lambda
            .clone()
            .square()
            .add(&a1.clone().mul(&lambda.clone()))
            .add(&a2.clone().neg())
            .add(&x_p.clone().zmul(&2).neg());

        let res_y = res_x
            .clone()
            .mul(&a1.clone())
            .neg()
            .add(&a3.clone().neg())
            .add(&res_x.clone().mul(&lambda.clone()))
            .add(&x_p.clone().mul(lambda))
            .add(&y_p.clone().neg());

        ECPoint::AffinePoint(res_x, res_y)
    }

    // Returns the inverse of P
    // /!\ Can not invert zero point
    pub fn invert(&self, pt_p: &ECPoint<F>) -> Result<ECPoint<F>, ErrorKind> {
        let (x, y) = match pt_p {
            ECPoint::PointAtInfinity => return Err(ErrorKind::InvalidInput("P must not be zero")),
            ECPoint::AffinePoint(x, y) => (x, y),
        };
        let [a1, _, a3, _, _, _] = self.get_a_invariants();
        let new_y = a3.add(&a1.mul(x)).add(y).neg();

        Ok(ECPoint::AffinePoint(x.clone(), new_y))
    }
}

// Point on a curve
impl<F: Field + Clone + PartialEq> ECPoint<F> {
    // New point from affine coords
    pub fn new_affine(x: F, y: F) -> Self {
        ECPoint::AffinePoint(x, y)
    }
}<|MERGE_RESOLUTION|>--- conflicted
+++ resolved
@@ -82,13 +82,8 @@
 
         match (pt_p, pt_q) {
             // Case P = Q = 0
-<<<<<<< HEAD
-            (ECPoint::INFPOINT(_c1), ECPoint::INFPOINT(_c2)) => Ok(x_r.one()),
-            (ECPoint::INFPOINT(_c), ECPoint::RATIONALPOINT(pt_q)) => {
-=======
             (ECPoint::PointAtInfinity, ECPoint::PointAtInfinity) => Ok(F::one()),
             (ECPoint::PointAtInfinity, ECPoint::AffinePoint(x_q, _)) => {
->>>>>>> 3d70c8d0
                 // Case P = 0
                 // xR - xQ
                 let x_q_neg = x_q.clone().neg();
@@ -167,13 +162,8 @@
         let a = self.get_a_invariants();
         let (a1, a2, a3, a4, a6) = (&a[0], &a[1], &a[2], &a[3], &a[5]);
 
-<<<<<<< HEAD
-        if x_p == x_q && y_p.clone().add(y_q).add(&a1.clone().mul(x_q)).add(a3) == x_p.zero() {
-            c.clone().infinity_point()
-=======
         if x_p == x_q && y_p.clone().add(y_q).add(&a1.clone().mul(x_q)).add(a3) == F::zero() {
             EllipticCurve::infinity_point()
->>>>>>> 3d70c8d0
         } else {
             let lambda;
             let nu;
