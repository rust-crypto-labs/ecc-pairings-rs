use crate::{errors::ErrorKind, field::Field};

type WCoeffs<F> = (F, F, F, F, F, F);

// Generic elliptic curve
#[derive(Clone, Debug, PartialEq)]
pub struct EllipticCurve<F: Field> {
    weierstrass_coefficients: WCoeffs<F>,
}

// Rational point on an elliptic curve (affine coords)
#[derive(Clone, Debug, PartialEq)]
pub enum ECPoint<F: Field + Clone> {
    AffinePoint(F, F),
    PointAtInfinity,
}

// Elliptic curve data structure
impl<F: Field + Clone + PartialEq> EllipticCurve<F> {
    // New curve, long Weierstrass form
    // y² + a1 xy + a3 y = x³ + a2 x² + a4 x + a6
    pub fn new_long_weierstrass(coeffs: WCoeffs<F>) -> Self {
        EllipticCurve {
            weierstrass_coefficients: coeffs,
        }
    }

    // Check that point is on the curve
    pub fn is_on_curve(self, p: &ECPoint<F>) -> bool {
        match p {
            ECPoint::PointAtInfinity => true,
            ECPoint::AffinePoint(x_p, y_p) => {
                let (a1, a2, a3, a4, _, a6) = self.get_a_invariants();
                // y² + a1 xy + a3 y = x³ + a2 x² + a4 x + a6
                y_p.clone()
                    .square()
                    .add(&y_p.clone().mul(&x_p.clone().mul(a1)))
                    .add(&y_p.clone().mul(a3))
                    == x_p
                        .clone()
                        .zpow(3)
                        .add(&x_p.clone().square().mul(a2))
                        .add(&x_p.clone().mul(a4))
                        .add(a6)
            }
        }
    }

    // Random point
<<<<<<< HEAD
    pub fn random_point(&self) -> ECPoint<F> {
        let a = self.get_a_invariants();
        let (a1, a2, a3, a4, a6) = (&a[0], &a[1], &a[2], &a[3], &a[5]);
=======
    pub fn random_point(self) -> ECPoint<F> {
        let (a1, a2, a3, a4, _, a6) = self.get_a_invariants();
>>>>>>> 90947a90
        // Get a random x
        let rand_x = F::random_element();

        // y² + ( a1 x + a3 ) * y = x³ + a2 x² + a4 x + a6
        // b = a1 x + a3
<<<<<<< HEAD
        let b = &rand_x.mul(a1).add(a3);
=======
        let b = &rand_x.clone().mul(a1).add(a3);
>>>>>>> 90947a90

        // c = - ( x³ + a2 x² + a4 x + a6 )
        let c = &rand_x
            .zpow(3)
<<<<<<< HEAD
            .add(&rand_x.square().mul(&a2.clone()))
            .add(&rand_x.mul(&a4.clone()))
            .add(&a6.clone())
=======
            .add(&rand_x.clone().square().mul(a2))
            .add(&rand_x.clone().mul(a4))
            .add(a6)
>>>>>>> 90947a90
            .neg();

        let delta = &b.clone().square().add(&c.clone().zmul(4).neg());

        let half = match c.one().zmul(2).invert() {
            Ok(x) => *x,
            Err(_) => todo!(),
        };

        // y = ( - b + sqrt( delta ) ) / 2
        let sq = match delta.sqrt() {
            Ok(x) => *x,
            Err(_) => todo!(),
        };
        let rand_y = half.mul(&b.clone().neg().add(&sq));

        ECPoint::AffinePoint(rand_x, rand_y)
    }

    pub fn infinity_point() -> ECPoint<F> {
        ECPoint::PointAtInfinity
    }

    // Get long Weierstrass coeffs
    pub fn get_a_invariants(&self) -> &WCoeffs<F> {
        &self.weierstrass_coefficients
    }

    // Returns the evaluation of the line PQ at R, where P is self
    // /!\ R cannot be the zero point
    pub fn line(
        &self,
        pt_p: &ECPoint<F>,
        pt_q: &ECPoint<F>,
        pt_r: &ECPoint<F>,
    ) -> Result<F, ErrorKind> {
        let (x_r, y_r) = match pt_r {
            // Case P = Q = 0
            ECPoint::PointAtInfinity => {
                return Err(ErrorKind::InvalidInput("R cannot be the point at infinity"))
            }
            ECPoint::AffinePoint(x, y) => (x, y),
        };

        let zero = x_r.zero();

        match (pt_p, pt_q) {
            // Case P = Q = 0
            (ECPoint::PointAtInfinity, ECPoint::PointAtInfinity) => Ok(zero),
            (ECPoint::PointAtInfinity, ECPoint::AffinePoint(x_q, _)) => {
                // Case P = 0
                // xR - xQ
                let x_q_neg = x_q.clone().neg();
                Ok(x_r.clone().add(&x_q_neg))
            }
            (ECPoint::AffinePoint(x_p, _), ECPoint::PointAtInfinity) => {
                // Case Q = 0
                // xR - xP
                let x_p_neg = x_p.clone().neg();
                Ok(x_r.clone().add(&x_p_neg))
            }
            (ECPoint::AffinePoint(x_p, y_p), ECPoint::AffinePoint(x_q, y_q)) => {
                let x_p_neg = x_p.clone().neg();
                let y_p_neg = y_p.clone().neg();

                if (x_p != x_q) || (y_p != y_q) {
                    // Case P != Q
                    if x_p == x_q {
                        // Case xP = xQ
                        // xR - xP
                        Ok(x_r.clone().add(&x_p_neg))
                    } else {
                        // Case xP != xQ
                        let num = x_p_neg.add(y_q);
                        let denom = x_p_neg.add(x_q);
                        let slope = match num.div(&denom) {
                            Ok(x) => *x,
                            Err(_) => todo!(),
                        };

                        let xdiff = (x_r.clone().add(&x_p_neg)).mul(&slope).neg();
                        let ydiff = y_r.clone().add(&y_p_neg);
                        Ok(xdiff.add(&ydiff))
                    }
                } else {
                    // Case P = Q
                    let (a1, a2, a3, a4, _, _) = self.get_a_invariants();

                    // 3x² + 2x a2 - y a1 + a4
                    let num = x_p
                        .clone()
                        .square()
                        .zmul(3)
                        .add(&y_p.clone().mul(a1).neg())
                        .add(a4)
                        .add(&x_p.clone().mul(a2).zmul(2));

                    // 2y + x a1 + a3
                    let denom = y_p.clone().zmul(2).add(a3).add(&x_p.clone().mul(a1));

                    if denom == denom.zero() {
                        // xR - xP
                        Ok(x_r.clone().add(&x_p_neg))
                    } else {
                        let slope = match num.div(&denom) {
                            Ok(x) => *x,
                            Err(_) => todo!(),
                        };

                        let xdiff = (x_r.clone().add(&x_p_neg)).mul(&slope).neg();
                        let ydiff = y_r.clone().add(&y_p_neg);

                        Ok(ydiff.add(&xdiff))
                    }
                }
            }
        }
    }

    // Returns the addition of P with Q
    pub fn add(&self, pt_p: &ECPoint<F>, pt_q: &ECPoint<F>) -> ECPoint<F> {
        let (x_p, y_p) = match pt_p {
            ECPoint::PointAtInfinity => return pt_q.clone(),
            ECPoint::AffinePoint(x, y) => (x, y),
        };
        let (x_q, y_q) = match pt_q {
            ECPoint::PointAtInfinity => return pt_p.clone(),
            ECPoint::AffinePoint(x, y) => (x, y),
        };

<<<<<<< HEAD
        let zero = x_p.zero();

        let a = self.get_a_invariants();
        let (a1, a2, a3, a4, a6) = (&a[0], &a[1], &a[2], &a[3], &a[5]);
=======
        let (a1, a2, a3, a4, _, a6) = self.get_a_invariants();
>>>>>>> 90947a90

        if x_p == x_q && y_p.clone().add(y_q).add(&a1.clone().mul(x_q)).add(a3) == zero {
            EllipticCurve::infinity_point()
        } else {
            let denom;
            let lambda_num;
            let nu_num;

            if x_p == x_q {
                denom = a3
                    .clone()
                    .add(&y_p.clone().zmul(2))
                    .add(&a1.clone().mul(x_p));

                lambda_num = a4
                    .clone()
                    .add(&x_p.clone().square().zmul(3))
                    .add(&a2.clone().mul(x_p).zmul(2))
                    .add(&a1.clone().mul(y_p).neg());

                nu_num = (x_p.clone().square().mul(x_p).neg())
                    .add(&a4.clone().mul(x_p))
                    .add(&a6.clone().zmul(2))
                    .add(&a3.clone().mul(y_p).neg())
            } else {
                denom = x_q.clone().add(&x_p.clone().neg());
                lambda_num = y_q.clone().add(&y_p.clone().neg());
                nu_num = y_p.clone().mul(x_q).add(&y_q.clone().mul(x_p).neg());
            }

            let lambda = match lambda_num.div(&denom) {
                Ok(x) => *x,
                Err(_) => todo!(),
            };

            let nu = match nu_num.div(&denom) {
                Ok(x) => *x,
                Err(_) => todo!(),
            };

            let x = a2
                .clone()
                .neg()
                .add(&x_p.clone().add(x_q).neg())
                .add(&lambda.square())
                .add(&a1.clone().mul(&lambda));
            let y = a3.clone().add(&nu).add(&x.mul(&lambda.add(a1))).neg();

            ECPoint::AffinePoint(x, y)
        }
    }

    // Doubles P
    pub fn double(&self, pt_p: &ECPoint<F>) -> ECPoint<F> {
        let (x_p, y_p) = match pt_p {
            ECPoint::PointAtInfinity => return pt_p.clone(),
            ECPoint::AffinePoint(x, y) => (x, y),
        };

        let (a1, a2, a3, a4, _, _) = self.get_a_invariants();

        let coeff = match y_p
            .clone()
            .zmul(2)
            .add(&x_p.clone().mul(&a1.clone()))
            .add(&a3.clone())
            .invert()
        {
            Ok(x) => *x,
            Err(_) => todo!(),
        };

        let lambda = &a1
            .clone()
            .zmul(3)
<<<<<<< HEAD
            .add(&x_p.clone().mul(&a2.clone()).zmul(2))
            .add(&y_p.clone().mul(&a1.clone()).neg())
            .add(&a4.clone())
            .mul(&coeff);

=======
            .add(&x_p.clone().mul(a2).zmul(2))
            .add(&y_p.clone().mul(a1).neg())
            .add(a4)
            .mul(
                &y_p.clone()
                    .zmul(2)
                    .add(&x_p.clone().mul(a1))
                    .add(a3)
                    .invert(),
            );
>>>>>>> 90947a90
        let res_x = lambda
            .clone()
            .square()
            .add(&a1.clone().mul(&lambda.clone()))
            .add(&a2.clone().neg())
            .add(&x_p.clone().zmul(2).neg());

        let res_y = res_x
<<<<<<< HEAD
            .mul(&a1.clone())
=======
            .clone()
            .mul(a1)
>>>>>>> 90947a90
            .neg()
            .add(&a3.clone().neg())
            .add(&res_x.mul(&lambda.clone()))
            .add(&x_p.clone().mul(lambda))
            .add(&y_p.clone().neg());

        ECPoint::AffinePoint(res_x, res_y)
    }

    // Returns the inverse of P
    // /!\ Can not invert zero point
    pub fn invert(&self, pt_p: &ECPoint<F>) -> Result<ECPoint<F>, ErrorKind> {
        let (x, y) = match pt_p {
            ECPoint::PointAtInfinity => return Err(ErrorKind::InvalidInput("P must not be zero")),
            ECPoint::AffinePoint(x, y) => (x, y),
        };
        let (a1, _, a3, _, _, _) = self.get_a_invariants();
        let new_y = a3.clone().add(&a1.clone().mul(x)).add(y).neg();

        Ok(ECPoint::AffinePoint(x.clone(), new_y))
    }
}

// Point on a curve
impl<F: Field + Clone + PartialEq> ECPoint<F> {
    // New point from affine coords
    pub fn new_affine(x: F, y: F) -> Self {
        ECPoint::AffinePoint(x, y)
    }
}<|MERGE_RESOLUTION|>--- conflicted
+++ resolved
@@ -47,37 +47,21 @@
     }
 
     // Random point
-<<<<<<< HEAD
-    pub fn random_point(&self) -> ECPoint<F> {
-        let a = self.get_a_invariants();
-        let (a1, a2, a3, a4, a6) = (&a[0], &a[1], &a[2], &a[3], &a[5]);
-=======
     pub fn random_point(self) -> ECPoint<F> {
         let (a1, a2, a3, a4, _, a6) = self.get_a_invariants();
->>>>>>> 90947a90
         // Get a random x
         let rand_x = F::random_element();
 
         // y² + ( a1 x + a3 ) * y = x³ + a2 x² + a4 x + a6
         // b = a1 x + a3
-<<<<<<< HEAD
         let b = &rand_x.mul(a1).add(a3);
-=======
-        let b = &rand_x.clone().mul(a1).add(a3);
->>>>>>> 90947a90
 
         // c = - ( x³ + a2 x² + a4 x + a6 )
         let c = &rand_x
             .zpow(3)
-<<<<<<< HEAD
             .add(&rand_x.square().mul(&a2.clone()))
             .add(&rand_x.mul(&a4.clone()))
             .add(&a6.clone())
-=======
-            .add(&rand_x.clone().square().mul(a2))
-            .add(&rand_x.clone().mul(a4))
-            .add(a6)
->>>>>>> 90947a90
             .neg();
 
         let delta = &b.clone().square().add(&c.clone().zmul(4).neg());
@@ -208,16 +192,9 @@
             ECPoint::AffinePoint(x, y) => (x, y),
         };
 
-<<<<<<< HEAD
-        let zero = x_p.zero();
-
-        let a = self.get_a_invariants();
-        let (a1, a2, a3, a4, a6) = (&a[0], &a[1], &a[2], &a[3], &a[5]);
-=======
         let (a1, a2, a3, a4, _, a6) = self.get_a_invariants();
->>>>>>> 90947a90
-
-        if x_p == x_q && y_p.clone().add(y_q).add(&a1.clone().mul(x_q)).add(a3) == zero {
+
+        if x_p == x_q && (y_p.clone().add(y_q).add(&a1.clone().mul(x_q)).add(a3)).is_zero() {
             EllipticCurve::infinity_point()
         } else {
             let denom;
@@ -291,24 +268,11 @@
         let lambda = &a1
             .clone()
             .zmul(3)
-<<<<<<< HEAD
             .add(&x_p.clone().mul(&a2.clone()).zmul(2))
             .add(&y_p.clone().mul(&a1.clone()).neg())
             .add(&a4.clone())
             .mul(&coeff);
 
-=======
-            .add(&x_p.clone().mul(a2).zmul(2))
-            .add(&y_p.clone().mul(a1).neg())
-            .add(a4)
-            .mul(
-                &y_p.clone()
-                    .zmul(2)
-                    .add(&x_p.clone().mul(a1))
-                    .add(a3)
-                    .invert(),
-            );
->>>>>>> 90947a90
         let res_x = lambda
             .clone()
             .square()
@@ -317,12 +281,7 @@
             .add(&x_p.clone().zmul(2).neg());
 
         let res_y = res_x
-<<<<<<< HEAD
             .mul(&a1.clone())
-=======
-            .clone()
-            .mul(a1)
->>>>>>> 90947a90
             .neg()
             .add(&a3.clone().neg())
             .add(&res_x.mul(&lambda.clone()))
