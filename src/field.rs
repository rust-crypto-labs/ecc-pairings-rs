--- conflicted
+++ resolved
@@ -1,15 +1,3 @@
-<<<<<<< HEAD
-use std::ops::{Add, Mul};
-
-use rug::Integer;
-// Generic finite field operations
-pub trait Field: Sized {
-    // Neutral element for addition
-    fn zero(self) -> Self;
-
-    // Neutral element for multiplication
-    fn one(self) -> Self;
-=======
 use rug::Integer;
 /// Generic finite field operations
 pub trait Field {
@@ -18,24 +6,10 @@
 
     /// Neutral element for multiplication
     fn one() -> Self;
->>>>>>> 3d70c8d0
 
     /// Addition
     fn add(self, y: &Self) -> Self;
 
-<<<<<<< HEAD
-    // Multiplication
-    fn mul(&self, y: &Self) -> Self;
-
-    // Multiplication by an integer
-    fn zmul(self, y: &i64) -> Self;
-
-    // Power
-    fn pow(&self, y: &Integer) -> &Self;
-
-    // Int power
-    fn zpow(&self, y: i64) -> &Self;
-=======
     /// Multiplication
     fn mul(self, y: &Self) -> Self;
 
@@ -47,7 +21,6 @@
 
     /// Int power
     fn zpow(self, y: i64) -> Self;
->>>>>>> 3d70c8d0
 
     /// Division
     fn div(self, y: &Self) -> Self;
@@ -55,40 +28,22 @@
     /// Squaring
     fn square(self) -> Self;
 
-<<<<<<< HEAD
-    // Square root
+    /// Square root
     fn sqrt(self) -> Result<Self, &'static str>;
-
-    // Multiplicative inverse
-    fn invert(&self) -> Self;
-=======
-    /// Square root
-    fn sqrt(self) -> Self;
 
     /// Multiplicative inverse
     fn invert(self) -> Self;
->>>>>>> 3d70c8d0
 
     /// Additive inverse
     fn neg(self) -> Self;
 
-<<<<<<< HEAD
-    // Degree of the extension
+    /// Degree of the extension
     fn degree() -> usize;
 
-    // Field order
+    /// Field order
     fn order(self) -> u32;
 
-    // Base field order
-=======
-    /// Degree of the extension
-    fn degree() -> Self;
-
-    /// Field order
-    fn order() -> Self;
-
     /// Base field order
->>>>>>> 3d70c8d0
     fn base_order() -> Integer;
 
     /// Random field point
@@ -217,8 +172,8 @@
             let b = c.zpow(2^(m - i - 1));
             m = &i;
             c = &b.square();
-            t = &t.mul(c);
-            r = &r.mul(b);
+            t = &t.mul(&c);
+            r = &r.mul(&b);
         }
 
         if t.to_owned() == self.clone().zero() {
@@ -395,8 +350,8 @@
             let b = c.zpow(2^(m - i - 1));
             m = &i;
             c = &b.square();
-            t = &t.mul(c);
-            r = &r.mul(b);
+            t = &t.mul(&c);
+            r = &r.mul(&b);
             i += 1;
         }
 
